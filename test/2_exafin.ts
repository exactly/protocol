import { expect } from "chai";
import { ethers } from "hardhat";
import { Contract } from "ethers";
import {
  DefaultEnv,
  errorGeneric,
  errorUnmatchedPool,
  ExactlyEnv,
  ExaTime,
  parseBorrowEvent,
  parseSupplyEvent,
  PoolState,
  ProtocolError,
} from "./exactlyUtils";
import { parseUnits } from "ethers/lib/utils";
import { SignerWithAddress } from "@nomiclabs/hardhat-ethers/signers";

describe("Exafin", function () {
  let exactlyEnv: DefaultEnv;

  let underlyingToken: Contract;
  let exafin: Contract;
  let auditor: Contract;

  const mockedTokens = new Map([
    [
      "DAI",
      {
        decimals: 18,
        collateralRate: parseUnits("0.85"),
        usdPrice: parseUnits("1"),
      },
    ],
    [
      "ETH",
      {
        decimals: 18,
        collateralRate: parseUnits("0.7"),
        usdPrice: parseUnits("3100"),
      },
    ],
  ]);

  let mariaUser: SignerWithAddress;
  let owner: SignerWithAddress;
  let exaTime: ExaTime = new ExaTime();

  let snapshot: any;
  beforeEach(async () => {
    snapshot = await ethers.provider.send("evm_snapshot", []);
  });

  beforeEach(async () => {
    [owner, mariaUser] = await ethers.getSigners();

    exactlyEnv = await ExactlyEnv.create(mockedTokens);

    underlyingToken = exactlyEnv.getUnderlying("DAI");
    exafin = exactlyEnv.getExafin("DAI");
    auditor = exactlyEnv.auditor;

    // From Owner to User
    await underlyingToken.transfer(mariaUser.address, parseUnits("10"));
  });

  it("GetAccountSnapshot fails on an invalid pool", async () => {
    let invalidPoolID = exaTime.nextPoolID() + 3;
    await expect(
      exafin.getAccountSnapshot(owner.address, invalidPoolID)
    ).to.be.revertedWith(errorGeneric(ProtocolError.INVALID_POOL_ID));
  });

  it("GetTotalBorrows fails on an invalid pool", async () => {
    let invalidPoolID = exaTime.nextPoolID() + 3;
    await expect(exafin.getTotalBorrows(invalidPoolID)).to.be.revertedWith(
      errorGeneric(ProtocolError.INVALID_POOL_ID)
    );
  });

  it("it allows to give money to a pool", async () => {
    const underlyingAmount = parseUnits("100");
    await underlyingToken.approve(exafin.address, underlyingAmount);

    let tx = await exafin.supply(
      owner.address,
      underlyingAmount,
      exaTime.nextPoolID()
    );
    let event = await parseSupplyEvent(tx);

    expect(event.from).to.equal(owner.address);
    expect(event.amount).to.equal(underlyingAmount);
    expect(event.maturityDate).to.equal(exaTime.nextPoolID());

    expect(await underlyingToken.balanceOf(exafin.address)).to.equal(
      underlyingAmount
    );

    expect(
      (await exafin.getAccountSnapshot(owner.address, exaTime.nextPoolID()))[0]
    ).to.be.equal(underlyingAmount);
  });

  it("it doesn't allow you to give money to a pool that matured", async () => {
    const underlyingAmount = parseUnits("100");
    await underlyingToken.approve(exafin.address, underlyingAmount);

    await expect(
      exafin.supply(owner.address, underlyingAmount, exaTime.pastPoolID())
    ).to.be.revertedWith(
      errorUnmatchedPool(PoolState.MATURED, PoolState.VALID)
    );
  });

  it("it doesn't allow you to give money to a pool that hasn't been enabled yet", async () => {
    const underlyingAmount = parseUnits("100");
    await underlyingToken.approve(exafin.address, underlyingAmount);
    const notYetEnabledPoolID = exaTime.futurePools(12).pop()! + 86400 * 7; // 1 week after the last pool

    await expect(
      exafin.supply(owner.address, underlyingAmount, notYetEnabledPoolID)
    ).to.be.revertedWith(
      errorUnmatchedPool(PoolState.NOT_READY, PoolState.VALID)
    );
  });

  it("it doesn't allow you to give money to a pool that is invalid", async () => {
    const underlyingAmount = parseUnits("100");
    await underlyingToken.approve(exafin.address, underlyingAmount);
    const invalidPoolID = exaTime.pastPoolID() + 666;
    await expect(
      exafin.supply(owner.address, underlyingAmount, invalidPoolID)
    ).to.be.revertedWith(errorGeneric(ProtocolError.INVALID_POOL_ID));
  });

<<<<<<< HEAD
  it("it doesn't allow you to enter an invalid market (INVALID POOL ID)", async () => {
    const invalidPoolID = exaTime.pastPoolID() + 666;
    await expect(
      auditor.enterMarkets([exafin.address], invalidPoolID)
    ).to.be.revertedWith(errorGeneric(ProtocolError.INVALID_POOL_ID));
  });

  it("it doesn't allow you to enter an invalid market", async () => {
=======
  it("it doesn't allow you to enter a market with an invalid pool id", async () => {
    const invalidPoolID = exaTime.pastPoolID() + 666;
    await expect(
      auditor.enterMarkets([exafin.address], invalidPoolID)
    ).to.be.revertedWith(
      errorUnmatchedPool(PoolState.INVALID, PoolState.VALID)
    );
  });

  it("it doesn't allow you to enter a not listed market (invalid exafin address)", async () => {
>>>>>>> f0e05f9d
    await expect(
      auditor.enterMarkets(
        [exactlyEnv.notAnExafinAddress],
        exaTime.nextPoolID()
      )
    ).to.be.revertedWith(errorGeneric(ProtocolError.MARKET_NOT_LISTED));
  });

  it("it allows you to borrow money", async () => {
    let exafinMaria = exafin.connect(mariaUser);
    let auditorUser = auditor.connect(mariaUser);
    let underlyingTokenUser = underlyingToken.connect(mariaUser);

    await underlyingTokenUser.approve(exafin.address, parseUnits("1"));
    await exafinMaria.supply(
      mariaUser.address,
      parseUnits("1"),
      exaTime.nextPoolID()
    );
    await auditorUser.enterMarkets([exafinMaria.address], exaTime.nextPoolID());
    let tx = await exafinMaria.borrow(parseUnits("0.8"), exaTime.nextPoolID());
    expect(tx).to.emit(exafinMaria, "Borrowed");
    let event = await parseBorrowEvent(tx);
    expect(await exafinMaria.getTotalBorrows(exaTime.nextPoolID())).to.equal(
      parseUnits("0.8").add(event.commission)
    );
  });

  it("it doesn't allow you to borrow money from a pool that matured", async () => {
    let exafinMaria = exafin.connect(mariaUser);
    let auditorUser = auditor.connect(mariaUser);
    let underlyingTokenUser = underlyingToken.connect(mariaUser);

    await underlyingTokenUser.approve(exafin.address, parseUnits("1"));
    await exafinMaria.supply(
      mariaUser.address,
      parseUnits("1"),
      exaTime.nextPoolID()
    );
    await auditorUser.enterMarkets([exafinMaria.address], exaTime.nextPoolID());
    await expect(
      exafinMaria.borrow(parseUnits("0.8"), exaTime.pastPoolID())
    ).to.be.revertedWith(
      errorUnmatchedPool(PoolState.MATURED, PoolState.VALID)
    );
  });

  it("it doesn't allow you to borrow money from a pool that hasn't been enabled yet", async () => {
    let exafinMaria = exafin.connect(mariaUser);
    let auditorUser = auditor.connect(mariaUser);
    let underlyingTokenUser = underlyingToken.connect(mariaUser);
    let notYetEnabledPoolID = exaTime.futurePools(12).pop()! + 86400 * 7; // 1 week after the last pool
    await underlyingTokenUser.approve(exafin.address, parseUnits("1"));
    await exafinMaria.supply(
      mariaUser.address,
      parseUnits("1"),
      exaTime.nextPoolID()
    );
    await auditorUser.enterMarkets([exafinMaria.address], exaTime.nextPoolID());
    await expect(
      exafinMaria.borrow(parseUnits("0.8"), notYetEnabledPoolID)
    ).to.be.revertedWith(
      errorUnmatchedPool(PoolState.NOT_READY, PoolState.VALID)
    );
  });

  it("it doesn't allow you to borrow money from a pool that is invalid", async () => {
    let exafinMaria = exafin.connect(mariaUser);
    let auditorUser = auditor.connect(mariaUser);
    let underlyingTokenUser = underlyingToken.connect(mariaUser);
    const invalidPoolID = exaTime.pastPoolID() + 666;

    await underlyingTokenUser.approve(exafin.address, parseUnits("1"));
    await exafinMaria.supply(
      mariaUser.address,
      parseUnits("1"),
      exaTime.nextPoolID()
    );
    await auditorUser.enterMarkets([exafinMaria.address], exaTime.nextPoolID());
    await expect(
      exafinMaria.borrow(parseUnits("0.8"), invalidPoolID)
    ).to.be.revertedWith(errorGeneric(ProtocolError.INVALID_POOL_ID));
  });

  it("Check if requirePoolState returns INVALID", async () => {
    let auditorUser = auditor.connect(mariaUser);
    const invalidPoolID = exaTime.pastPoolID() + 666;

    await expect(
      auditorUser.requirePoolState(invalidPoolID, PoolState.VALID)
    ).to.be.revertedWith(
      errorUnmatchedPool(PoolState.INVALID, PoolState.VALID)
    );
  });

  it("it doesnt allow mariaUser to borrow money because not collateralized enough", async () => {
    let exafinMaria = exafin.connect(mariaUser);
    let auditorUser = auditor.connect(mariaUser);
    let underlyingTokenUser = underlyingToken.connect(mariaUser);

    await underlyingTokenUser.approve(exafin.address, parseUnits("1"));
    await exafinMaria.supply(
      mariaUser.address,
      parseUnits("1"),
      exaTime.nextPoolID()
    );
    await auditorUser.enterMarkets([exafinMaria.address], exaTime.nextPoolID());
    await expect(exafinMaria.borrow(parseUnits("0.9"), exaTime.nextPoolID())).to
      .be.reverted;
  });

  it("it allows the mariaUser to withdraw money only after maturity", async () => {
    // give the protocol some solvency
    await underlyingToken.transfer(exafin.address, parseUnits("100"));
    let originalAmount = await underlyingToken.balanceOf(mariaUser.address);

    // connect through Maria
    let exafinMaria = exafin.connect(mariaUser);
    let underlyingTokenUser = underlyingToken.connect(mariaUser);

    // supply some money and parse event
    await underlyingTokenUser.approve(exafin.address, parseUnits("1"));
    let tx = await exafinMaria.supply(
      mariaUser.address,
      parseUnits("1"),
      exaTime.nextPoolID()
    );
    let supplyEvent = await parseSupplyEvent(tx);

    // try to redeem before maturity
    await expect(
      exafinMaria.redeem(
        mariaUser.address,
        supplyEvent.amount.add(supplyEvent.commission),
        exaTime.nextPoolID()
      )
    ).to.be.revertedWith(
      errorUnmatchedPool(PoolState.VALID, PoolState.MATURED)
    );

    // Move in time to maturity
    await ethers.provider.send("evm_setNextBlockTimestamp", [
      exaTime.nextPoolID(),
    ]);
    await ethers.provider.send("evm_mine", []);

    // finally redeem voucher and we expect maria to have her original amount + the comission earned
    await exafinMaria.redeem(
      mariaUser.address,
      supplyEvent.amount.add(supplyEvent.commission),
      exaTime.nextPoolID()
    );
    expect(await underlyingToken.balanceOf(mariaUser.address)).to.be.equal(
      originalAmount.add(supplyEvent.commission)
    );
  });

  it("it allows the mariaUser to repay her debt only after maturity", async () => {
    // give the protocol some solvency
    await underlyingToken.transfer(exafin.address, parseUnits("100"));

    // connect through Maria
    let originalAmount = await underlyingToken.balanceOf(mariaUser.address);
    let exafinMaria = exafin.connect(mariaUser);
    let underlyingTokenUser = underlyingToken.connect(mariaUser);

    // supply some money and parse event
    await underlyingTokenUser.approve(exafin.address, parseUnits("5.0"));
    let txSupply = await exafinMaria.supply(
      mariaUser.address,
      parseUnits("1"),
      exaTime.nextPoolID()
    );
    let supplyEvent = await parseSupplyEvent(txSupply);
    let tx = await exafinMaria.borrow(parseUnits("0.8"), exaTime.nextPoolID());
    let borrowEvent = await parseBorrowEvent(tx);

    // try to redeem before maturity
    await expect(
      exafinMaria.repay(mariaUser.address, exaTime.nextPoolID())
    ).to.be.revertedWith(
      errorUnmatchedPool(PoolState.VALID, PoolState.MATURED)
    );

    // Move in time to maturity
    await ethers.provider.send("evm_setNextBlockTimestamp", [
      exaTime.nextPoolID(),
    ]);
    await ethers.provider.send("evm_mine", []);

    // try to redeem without paying debt and fail
    await expect(
      exafinMaria.redeem(
        mariaUser.address,
        supplyEvent.amount.add(supplyEvent.commission),
        exaTime.nextPoolID()
      )
    ).to.be.revertedWith(errorGeneric(ProtocolError.INSUFFICIENT_LIQUIDITY));

    // repay and succeed
    await exafinMaria.repay(mariaUser.address, exaTime.nextPoolID());

    // finally redeem voucher and we expect maria to have her original amount + the comission earned - comission paid
    await exafinMaria.redeem(
      mariaUser.address,
      supplyEvent.amount.add(supplyEvent.commission),
      exaTime.nextPoolID()
    );

    expect(await underlyingToken.balanceOf(mariaUser.address)).to.be.equal(
      originalAmount.add(supplyEvent.commission).sub(borrowEvent.commission)
    );
  });

  afterEach(async () => {
    await ethers.provider.send("evm_revert", [snapshot]);
    await ethers.provider.send("evm_mine", []);
  });
});<|MERGE_RESOLUTION|>--- conflicted
+++ resolved
@@ -133,35 +133,6 @@
     ).to.be.revertedWith(errorGeneric(ProtocolError.INVALID_POOL_ID));
   });
 
-<<<<<<< HEAD
-  it("it doesn't allow you to enter an invalid market (INVALID POOL ID)", async () => {
-    const invalidPoolID = exaTime.pastPoolID() + 666;
-    await expect(
-      auditor.enterMarkets([exafin.address], invalidPoolID)
-    ).to.be.revertedWith(errorGeneric(ProtocolError.INVALID_POOL_ID));
-  });
-
-  it("it doesn't allow you to enter an invalid market", async () => {
-=======
-  it("it doesn't allow you to enter a market with an invalid pool id", async () => {
-    const invalidPoolID = exaTime.pastPoolID() + 666;
-    await expect(
-      auditor.enterMarkets([exafin.address], invalidPoolID)
-    ).to.be.revertedWith(
-      errorUnmatchedPool(PoolState.INVALID, PoolState.VALID)
-    );
-  });
-
-  it("it doesn't allow you to enter a not listed market (invalid exafin address)", async () => {
->>>>>>> f0e05f9d
-    await expect(
-      auditor.enterMarkets(
-        [exactlyEnv.notAnExafinAddress],
-        exaTime.nextPoolID()
-      )
-    ).to.be.revertedWith(errorGeneric(ProtocolError.MARKET_NOT_LISTED));
-  });
-
   it("it allows you to borrow money", async () => {
     let exafinMaria = exafin.connect(mariaUser);
     let auditorUser = auditor.connect(mariaUser);
