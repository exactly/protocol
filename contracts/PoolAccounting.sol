--- conflicted
+++ resolved
@@ -107,21 +107,9 @@
     ) external override onlyFixedLender returns (uint256 totalOwedNewBorrow) {
         BorrowVars memory borrowVars;
 
-<<<<<<< HEAD
-        maturityPools[maturityDate].accrueEarnings(
-            maturityDate,
-            currentTimestamp()
-        );
-
-        smartPoolBorrowed += maturityPools[maturityDate].takeMoney(
-            amount,
-            maxSPDebt
-        );
-=======
         PoolLib.MaturityPool storage pool = maturityPools[maturityDate];
-        pool.accrueEarningsToSP(maturityDate);
->>>>>>> aeedc9a9
-
+
+        pool.accrueEarnings(maturityDate, currentTimestamp());
         smartPoolBorrowed += pool.takeMoney(amount, maxSPDebt);
 
         borrowVars.feeRate = interestRateModel.getRateToBorrow(
@@ -142,12 +130,8 @@
         if (borrowVars.debt.principal == 0) {
             userMpBorrowed[borrower].push(maturityDate);
         }
-<<<<<<< HEAD
-        maturityPools[maturityDate].addFee(borrowVars.fee);
-=======
 
         pool.addFee(borrowVars.fee);
->>>>>>> aeedc9a9
 
         mpUserBorrowedAmount[maturityDate][borrower] = PoolLib.Debt(
             borrowVars.debt.principal + amount,
@@ -177,15 +161,10 @@
 
         (uint256 fee, uint256 feeSP) = interestRateModel.getYieldForDeposit(
             maturityPools[maturityDate].suppliedSP,
-<<<<<<< HEAD
             maturityPools[maturityDate].borrowed,
             maturityPools[maturityDate].earningsUnassigned,
-            amount
-=======
-            maturityPools[maturityDate].unassignedEarnings,
             amount,
             IFixedLender(fixedLenderAddress).mpDepositDistributionWeighter()
->>>>>>> aeedc9a9
         );
 
         currentTotalDeposit = amount + fee;
@@ -240,14 +219,14 @@
         // We verify if there are any penalties/fee for him because of
         // early withdrawal
         if (currentTimestamp() < maturityDate) {
-            // TODO: Change this to Capu's implementation
-            PoolLib.MaturityPool memory pool = maturityPools[maturityDate];
+            PoolLib.MaturityPool storage pool = maturityPools[maturityDate];
+
             uint256 feeRate = interestRateModel.getRateToBorrow(
                 maturityDate,
-                pool,
-                smartPoolBorrowed,
-                maxSPDebt,
-                true
+                block.timestamp,
+                pool.borrowed,
+                pool.supplied,
+                maxSPDebt
             );
             redeemAmountDiscounted = amount.div_(1e18 + feeRate);
         } else {
@@ -321,8 +300,10 @@
                     maturityPools[maturityDate].suppliedSP,
                     maturityPools[maturityDate].borrowed,
                     maturityPools[maturityDate].earningsUnassigned,
-                    repayVars.debt.scaleProportionally(debtCovered).principal
+                    repayVars.debt.scaleProportionally(debtCovered).principal,
                     // ^ this case shouldn't contain penalties since is before maturity date
+                    IFixedLender(fixedLenderAddress)
+                        .mpDepositDistributionWeighter()
                 );
 
             // We verify that the user agrees to this discount
