import { expect } from "chai";
import { ethers } from "hardhat";
import { parseUnits } from "@ethersproject/units";
import { BigNumber, Contract } from "ethers";
import {
  ProtocolError,
  ExactlyEnv,
  ExaTime,
  errorGeneric,
  DefaultEnv,
} from "./exactlyUtils";
import { SignerWithAddress } from "@nomiclabs/hardhat-ethers/signers";

describe("Liquidations", function () {
  let auditor: Contract;
  let exactlyEnv: DefaultEnv;
  let nextPoolID: number;
  let exaTime = new ExaTime();

  let bob: SignerWithAddress;
  let alice: SignerWithAddress;
  let john: SignerWithAddress;

  let fixedLenderETH: Contract;
  let eth: Contract;
  let fixedLenderDAI: Contract;
  let dai: Contract;
  let fixedLenderWBTC: Contract;
  let wbtc: Contract;

  let mockedTokens = new Map([
    [
      "DAI",
      {
        decimals: 18,
        collateralRate: parseUnits("0.8"),
        usdPrice: parseUnits("1"),
      },
    ],
    [
      "ETH",
      {
        decimals: 18,
        collateralRate: parseUnits("0.7"),
        usdPrice: parseUnits("3000"),
      },
    ],
    [
      "WBTC",
      {
        decimals: 8,
        collateralRate: parseUnits("0.6"),
        usdPrice: parseUnits("63000"),
      },
    ],
  ]);

  let amountToBorrowDAI: BigNumber;

  let snapshot: any;
  beforeEach(async () => {
    snapshot = await ethers.provider.send("evm_snapshot", []);
  });

  beforeEach(async () => {
    [alice, bob, john] = await ethers.getSigners();

    exactlyEnv = await ExactlyEnv.create({ mockedTokens });
    auditor = exactlyEnv.auditor;

    fixedLenderETH = exactlyEnv.getFixedLender("ETH");
    eth = exactlyEnv.getUnderlying("ETH");
    fixedLenderDAI = exactlyEnv.getFixedLender("DAI");
    dai = exactlyEnv.getUnderlying("DAI");
    fixedLenderWBTC = exactlyEnv.getFixedLender("WBTC");
    wbtc = exactlyEnv.getUnderlying("WBTC");

    nextPoolID = exaTime.nextPoolID();

    // From alice to bob
    await dai.transfer(bob.address, parseUnits("200000"));
    await dai.transfer(john.address, parseUnits("10000"));
  });

  describe("GIVEN alice deposits USD63k worth of WBTC, USD3k worth of ETH (66k total), 63k*0.6+3k*0.7=39k liquidity AND bob deposits 65kDAI", () => {
    beforeEach(async () => {
      // we deposit Eth to the protocol
      const amountETH = parseUnits("1");
      await eth.approve(fixedLenderETH.address, amountETH);
      await fixedLenderETH.depositToMaturityPool(amountETH, nextPoolID);

      // we deposit WBTC to the protocol
      const amountWBTC = parseUnits("1", 8);
      await wbtc.approve(fixedLenderWBTC.address, amountWBTC);
      await fixedLenderWBTC.depositToMaturityPool(amountWBTC, nextPoolID);

      // bob deposits DAI to the protocol to have money in the pool
      const amountDAI = parseUnits("65000");

      await dai.connect(bob).approve(fixedLenderDAI.address, amountDAI);
      await fixedLenderDAI
        .connect(bob)
        .depositToMaturityPool(amountDAI, nextPoolID);
      await dai
        .connect(bob)
        .approve(fixedLenderDAI.address, parseUnits("200000"));
      await dai
        .connect(john)
        .approve(fixedLenderDAI.address, parseUnits("10000"));
    });

    describe("AND GIVEN Alice takes the biggest loan she can (39900 DAI)", () => {
      beforeEach(async () => {
        // we make ETH & WBTC count as collateral
        await auditor.enterMarkets(
          [fixedLenderETH.address, fixedLenderWBTC.address],
          nextPoolID
        );
        // this works because 1USD (liquidity) = 1DAI (asset to borrow)
        amountToBorrowDAI = parseUnits("39900");
        // alice borrows all liquidity
        await fixedLenderDAI.borrowFromMaturityPool(
          amountToBorrowDAI,
          nextPoolID
        );
      });

      describe("WHEN john supplies to the smart pool & the pool matures (prices stay the same) and 20 days goes by without payment", () => {
        beforeEach(async () => {
          fixedLenderDAI.connect(john).depositToSmartPool(parseUnits("10000"));
          await ethers.provider.send("evm_setNextBlockTimestamp", [
            nextPoolID + exaTime.ONE_DAY * 20 + exaTime.ONE_HOUR * 10,
          ]);
          await ethers.provider.send("evm_mine", []);
        });
        describe("AND the liquidation incentive is increased to 15%", () => {
          beforeEach(async () => {
            await auditor.setLiquidationIncentive(parseUnits("1.15"));
          });
          describe("AND the position is liquidated (19kdai)", () => {
            let tx: any;
            beforeEach(async () => {
              tx = fixedLenderDAI
                .connect(bob)
                .liquidate(
                  alice.address,
                  parseUnits("19000"),
                  fixedLenderWBTC.address,
                  nextPoolID
                );
              await tx;
            });
            it("THEN the liquidator seizes 19k+15% of collateral (in WBTC, 34682539 sats)", async () => {
              // 19kusd of btc at its current price of 63kusd + 15% incentive for liquidators
              const seizedWBTC = parseUnits("34682539", 0);

              await expect(tx)
                .to.emit(fixedLenderWBTC, "SeizeAsset")
                .withArgs(bob.address, alice.address, seizedWBTC, nextPoolID);
            });
            it("AND 0.028% in fee is charged (971111 sats)", async () => {
              const seizedWBTC = parseUnits("34682539", 0);
              const protocolShare = parseUnits("0.028");
              const fee = seizedWBTC.mul(protocolShare).div(parseUnits("1"));
              expect(await wbtc.balanceOf(bob.address)).to.eq(
                seizedWBTC.sub(fee)
              );
              await expect(tx)
                .to.emit(fixedLenderWBTC, "AddReserves")
                .withArgs(fixedLenderWBTC.address, fee);
            });
          });
        });

        describe("AND the protcol fee is increased to 4%", () => {
          beforeEach(async () => {
            await fixedLenderWBTC.setLiquidationFee(parseUnits("0.04"));
          });
          describe("AND the position is liquidated (19kdai)", () => {
            let tx: any;
            beforeEach(async () => {
              tx = fixedLenderDAI
                .connect(bob)
                .liquidate(
                  alice.address,
                  parseUnits("19000"),
                  fixedLenderWBTC.address,
                  nextPoolID
                );
              await tx;
            });
            it("THEN the liquidator seizes 19k+10% of collateral (WBTC)", async () => {
              // 19kusd of btc at its current price of 63kusd + 10% incentive for liquidators
              const seizedWBTC = parseUnits("33174603", 0);

              await expect(tx)
                .to.emit(fixedLenderWBTC, "SeizeAsset")
                .withArgs(bob.address, alice.address, seizedWBTC, nextPoolID);
            });
            it("AND 0.4% in fee is charged (1326984 sats)", async () => {
              const seizedWBTC = parseUnits("33174603", 0);
              const protocolShare = parseUnits("0.04");
              const fee = seizedWBTC.mul(protocolShare).div(parseUnits("1"));
              expect(await wbtc.balanceOf(bob.address)).to.eq(
                seizedWBTC.sub(fee)
              );
              await expect(tx)
                .to.emit(fixedLenderWBTC, "AddReserves")
                .withArgs(fixedLenderWBTC.address, fee);
            });
          });
        });

        describe("AND the position is liquidated a first time (19kdai)", () => {
          let tx: any;
          beforeEach(async () => {
            tx = fixedLenderDAI
              .connect(bob)
              .liquidate(
                alice.address,
                parseUnits("19000"),
                fixedLenderWBTC.address,
                nextPoolID
              );
            await tx;
          });
          it("THEN the liquidator seizes 19k+10% of collateral (WBTC)", async () => {
            // 19kusd of btc at its current price of 63kusd + 10% incentive for liquidators
            const seizedWBTC = parseUnits("33174603", 0);
            await expect(tx)
              .to.emit(fixedLenderWBTC, "SeizeAsset")
              .withArgs(bob.address, alice.address, seizedWBTC, nextPoolID);
          });
<<<<<<< HEAD

          it("THEN john collected the penalty fees for being in the smart pool on the 19K repay", async () => {
            let johnBalanceEDAI = await exactlyEnv
              .getEToken("DAI")
              .balanceOf(john.address);

            // Borrowed is 39850 + interests
            const totalBorrowAmount = parseUnits("39898.0828672286617178");
            // penalty is 2% * 20 days = 40/100 + 1 = 140/100
            // so amount owed is 55857.31601412012640492
            const amountOwed = parseUnits("55857.31601412012640492");
            const debtCovered = parseUnits("19000")
              .mul(totalBorrowAmount)
              .div(amountOwed);
            const earnings = parseUnits("19000").sub(debtCovered);

            // John initial balance on the smart pool was 10000
            expect(johnBalanceEDAI).to.equal(parseUnits("10000").add(earnings));
          });

          it("AND 19k DAI of debt has been repaid, making debt ~39898 DAI", async () => {
            const [, debt] = await fixedLenderDAI.getAccountSnapshot(
              alice.address,
              nextPoolID
            );

            // Borrowed is 39850 + interests
            const totalBorrowAmount = parseUnits("39898.0828672286617178");

            // penalty is 2% * 20 days = 40/100 + 1 = 140/100
            // so amount owed is 55857.31601412012640492
            const amountOwed = parseUnits("55857.31601412012640492");
            const debtCovered = parseUnits("19000")
              .mul(totalBorrowAmount)
              .div(amountOwed);
            const newDebtCalculated = totalBorrowAmount
              .sub(debtCovered)
              .mul(140)
              .div(100);

            // debt should be approximately 36857
            expect(debt).to.be.closeTo(newDebtCalculated, 10000);
=======
          it("AND 19k DAI of debt has been repaid, making debt 20900 DAI", async () => {
            const [, debt] = await exafinDAI.getAccountSnapshot(
              alice.address,
              nextPoolID
            );
            expect(debt).to.eq(parseUnits("20900"));
>>>>>>> 8a082dab
          });
          describe("AND WHEN the position is liquidated a second time (55818-19000)/2 ~== 18000", () => {
            beforeEach(async () => {
              tx = fixedLenderDAI
                .connect(bob)
                .liquidate(
                  alice.address,
                  parseUnits("18000"),
                  fixedLenderWBTC.address,
                  nextPoolID
                );
              await tx;
            });
            it("THEN the liquidator seizes 18k+10% of collateral (WBTC)", async () => {
              // 10.4kusd of btc at its current price of 63kusd + 10% incentive for liquidators
              const seizedWBTC = parseUnits("31428570", 0);
              await expect(tx)
                .to.emit(fixedLenderWBTC, "SeizeAsset")
                .withArgs(bob.address, alice.address, seizedWBTC, nextPoolID);
            });
<<<<<<< HEAD
            it("AND 18k DAI of debt has been repaid, making debt ~18k DAI", async () => {
              const [, debt] = await fixedLenderDAI.getAccountSnapshot(
                alice.address,
                nextPoolID
              );
              expect(debt).to.be.lt(parseUnits("19000"));
              expect(debt).to.be.gt(parseUnits("18000"));
=======
            it("AND 10k DAI of debt has been repaid, making debt 10.5k DAI", async () => {
              const [, debt] = await exafinDAI.getAccountSnapshot(
                alice.address,
                nextPoolID
              );
              expect(debt).to.eq(parseUnits("10500"));
            });
            it("AND the position still has plenty of liquidity", async () => {
              const [liquidity, shortfall] = await auditor.getAccountLiquidity(
                alice.address,
                nextPoolID
              );
              expect(liquidity).to.be.lt(parseUnits("10000"));
              expect(liquidity).to.be.gt(parseUnits("9950"));
              expect(shortfall).to.eq("0");
>>>>>>> 8a082dab
            });
          });
        });
      });

      describe("A position can be recollateralized through liquidation", () => {
        describe("AND WHEN ETH price halves (Alices liquidity is 63k*0.6+1.5k*0.7=38850)", () => {
          beforeEach(async () => {
            await exactlyEnv.setOracleMockPrice("ETH", "1500");
          });
          it("THEN alice has a small (39900-38850 = 1050) liquidity shortfall", async () => {
            let shortfall = (
              await auditor.getAccountLiquidity(alice.address, nextPoolID)
            )[1];
            expect(shortfall).to.eq(parseUnits("1050"));
          });
          // The liquidator has an incentive to repay as much of the debt as
          // possible (assuming he has an incentive to repay the debt in the
          // first place, see below), since _as soon as the position is
          // undercollateralized_, liquidators can repay half of its debt,
          // regardless of the user's shortfall
          describe("AND WHEN a liquidator repays the max amount (19kDAI)", () => {
            let tx: any;
            beforeEach(async () => {
              tx = await fixedLenderDAI
                .connect(bob)
                .liquidate(
                  alice.address,
                  parseUnits("19000"),
                  fixedLenderWBTC.address,
                  nextPoolID
                );
            });
            it("THEN alice no longer has a liquidity shortfall", async () => {
              const shortfall = (
                await auditor.getAccountLiquidity(alice.address, nextPoolID)
              )[1];
              expect(shortfall).to.eq(0);
            });
            it("AND the liquidator seized 19k + 10% = 20900 of collateral (WBTC)", async () => {
              // 19kusd of btc at its current price of 63kusd + 10% incentive for liquidators
              const seizedWBTC = parseUnits("33174603", 0);
              await expect(tx)
                .to.emit(fixedLenderWBTC, "SeizeAsset")
                .withArgs(bob.address, alice.address, seizedWBTC, nextPoolID);
            });
            // debt: 39900-19000 = 20900
            // liquidity: (1-0.33174603)*0.6*63000+1500*0.7 = 26310.000066000
            // 5410
            it("AND she has some liquidity", async () => {
              const liquidity = (
                await auditor.getAccountLiquidity(alice.address, nextPoolID)
              )[0];
              expect(liquidity).to.be.lt(parseUnits("5410.1"));
              expect(liquidity).to.be.gt(parseUnits("5410"));
            });
          });
        });
      });

      describe("AND WHEN WBTC price halves (Alices liquidity is 32.5k*0.6+3k*0.7=21.6k)", () => {
        beforeEach(async () => {
          await exactlyEnv.setOracleMockPrice("WBTC", "32500");
        });
        describe("the collateral can be entirely depleted and still have some debt left", () => {
          describe("WHEN depleting Alices ETH collateral", () => {
            beforeEach(async () => {
              await fixedLenderDAI.connect(bob).liquidate(
                alice.address,
                // maybe I should've used amounts divisible by each other
                parseUnits("2727"),
                fixedLenderETH.address,
                nextPoolID
              );
            });
            it("THEN theres nearly no ETH supplied by Alice", async () => {
              const [depositedETH] = await fixedLenderETH.getAccountSnapshot(
                alice.address,
                nextPoolID
              );
              expect(depositedETH).to.be.lt(parseUnits("0.001"));
            });
            describe("AND WHEN liquidating $27500 of Alices WBTC collateral (two steps required)", () => {
              beforeEach(async () => {
                await fixedLenderDAI
                  .connect(bob)
                  .liquidate(
                    alice.address,
                    parseUnits("18000"),
                    fixedLenderWBTC.address,
                    nextPoolID
                  );
                await fixedLenderDAI
                  .connect(bob)
                  .liquidate(
                    alice.address,
                    parseUnits("9500"),
                    fixedLenderWBTC.address,
                    nextPoolID
                  );
              });
              it("THEN liquidating the max amount (4500, half of the remaining debt) is no longer possible", async () => {
                await expect(
                  fixedLenderDAI
                    .connect(bob)
                    .liquidate(
                      alice.address,
                      parseUnits("4500"),
                      fixedLenderETH.address,
                      nextPoolID
                    )
                ).to.be.revertedWith(
                  errorGeneric(ProtocolError.TOKENS_MORE_THAN_BALANCE)
                );
              });
              describe("AND WHEN liquidating the rest of the collateral", () => {
                beforeEach(async () => {
                  await fixedLenderDAI
                    .connect(bob)
                    .liquidate(
                      alice.address,
                      parseUnits("2045"),
                      fixedLenderWBTC.address,
                      nextPoolID
                    );
                });
                it("THEN the Alice has zero WBTC deposited", async () => {
                  const [depositedWBTC] =
                    await fixedLenderWBTC.getAccountSnapshot(
                      alice.address,
                      nextPoolID
                    );
                  expect(depositedWBTC).to.be.lt(parseUnits("0.0005", 8));
                });
                // now theres no incentive to liquidate those 7500 dai
                it("AND alice still has some DAI debt", async () => {
                  const [, debt] = await fixedLenderDAI.getAccountSnapshot(
                    alice.address,
                    nextPoolID
                  );
                  expect(debt).to.eq(parseUnits("7628"));
                });
              });
            });
          });
        });

        it("THEN alices liquidity is zero", async () => {
          // We expect liquidity to be equal to zero
          let liquidityAfterOracleChange = (
            await auditor.getAccountLiquidity(alice.address, nextPoolID)
          )[0];
          expect(liquidityAfterOracleChange).to.be.lt("1");
        });
        it("AND alice has a big (18k) liquidity shortfall", async () => {
          let shortfall = (
            await auditor.getAccountLiquidity(alice.address, nextPoolID)
          )[1];
          expect(shortfall).to.eq(parseUnits("18300"));
        });
        it("AND trying to repay an amount of zero fails", async () => {
          // We try to get all the ETH we can
          // We expect trying to repay zero to fail
          await expect(
            fixedLenderDAI.liquidate(
              alice.address,
              0,
              fixedLenderETH.address,
              nextPoolID
            )
          ).to.be.revertedWith(errorGeneric(ProtocolError.REPAY_ZERO));
        });
        it("AND the position cant be liquidated by the borrower", async () => {
          // We expect self liquidation to fail
          await expect(
            fixedLenderDAI.liquidate(
              alice.address,
              parseUnits("15000"),
              fixedLenderETH.address,
              nextPoolID
            )
          ).to.be.revertedWith(
            errorGeneric(ProtocolError.LIQUIDATOR_NOT_BORROWER)
          );
        });

        describe("GIVEN an insufficient allowance on the liquidator", () => {
          beforeEach(async () => {
            await dai
              .connect(bob)
              .approve(fixedLenderDAI.address, parseUnits("10000"));
          });
          it("WHEN trying to liquidate, THEN it reverts with a ERC20 transfer error", async () => {
            // We expect liquidation to fail because trying to liquidate
            // and take over a collateral that bob doesn't have enough
            await expect(
              fixedLenderDAI
                .connect(bob)
                .liquidate(
                  alice.address,
                  parseUnits("15000"),
                  fixedLenderETH.address,
                  nextPoolID
                )
            ).to.be.revertedWith("ERC20");
          });
        });

        describe("Liquidation error cases", () => {
          it("WHEN trying to liquidate 39850 DAI for ETH (of which there is only 3000usd), THEN it reverts with a TOKENS_MORE_THAN_BALANCE error", async () => {
            // We expect liquidation to fail because trying to liquidate
            // and take over a collateral that bob doesn't have enough
            await expect(
              fixedLenderDAI
                .connect(bob)
                .liquidate(
                  alice.address,
                  parseUnits("10000"),
                  fixedLenderETH.address,
                  nextPoolID
                )
            ).to.be.revertedWith(
              errorGeneric(ProtocolError.TOKENS_MORE_THAN_BALANCE)
            );
          });
          it("WHEN liquidating slightly more than the close factor(0.5), (20000 DAI), THEN it reverts", async () => {
            // We expect liquidation to fail because trying to liquidate too much (more than close factor of the borrowed asset)
            await expect(
              fixedLenderDAI
                .connect(bob)
                .liquidate(
                  alice.address,
                  parseUnits("20000"),
                  fixedLenderWBTC.address,
                  nextPoolID
                )
            ).to.be.revertedWith(errorGeneric(ProtocolError.TOO_MUCH_REPAY));
          });
        });
        // TODO: I think this should eventually be 'a position can be wiped out
        // if its undercollateralized enough' kind of testsuite
        describe("AND WHEN liquidating slightly less than the close factor (19000 DAI)", () => {
          let tx: any;
          beforeEach(async () => {
            tx = fixedLenderDAI
              .connect(bob)
              .liquidate(
                alice.address,
                parseUnits("19000"),
                fixedLenderWBTC.address,
                nextPoolID
              );
            await tx;
          });
          it("THEN roughly 19000 USD + 10% = 20900 of collateral (WBTC) is seized", async () => {
            const protocolShare = parseUnits("0.028");
            // this is equivalent to 18999.9 USD, at the provided price of
            // 32500 + 10% liquidation incentive
            const seizedWBTC = parseUnits("64307691", 0);
            await expect(tx)
              .to.emit(fixedLenderWBTC, "SeizeAsset")
              .withArgs(bob.address, alice.address, seizedWBTC, nextPoolID);
            const fee = seizedWBTC.mul(protocolShare).div(parseUnits("1"));
            expect(await wbtc.balanceOf(bob.address)).to.eq(
              seizedWBTC.sub(fee)
            );
          });
          it("AND 19000 DAI of debt is repaid", async () => {
            const bobDAIBalanceBefore = parseUnits("135000");
            await expect(tx)
              .to.emit(fixedLenderDAI, "RepayToMaturityPoolLiquidate")
              .withArgs(
                bob.address,
                alice.address,
                parseUnits("19000"),
                nextPoolID
              );
            expect(await dai.balanceOf(bob.address)).to.eq(
              bobDAIBalanceBefore.sub(parseUnits("19000"))
            );
          });
        });
      });
    });
  });

  afterEach(async () => {
    await ethers.provider.send("evm_revert", [snapshot]);
    await ethers.provider.send("evm_mine", []);
  });
});<|MERGE_RESOLUTION|>--- conflicted
+++ resolved
@@ -77,6 +77,8 @@
 
     nextPoolID = exaTime.nextPoolID();
 
+    await exactlyEnv.getInterestRateModel().setPenaltyRate(parseUnits("0.02"));
+
     // From alice to bob
     await dai.transfer(bob.address, parseUnits("200000"));
     await dai.transfer(john.address, parseUnits("10000"));
@@ -231,7 +233,6 @@
               .to.emit(fixedLenderWBTC, "SeizeAsset")
               .withArgs(bob.address, alice.address, seizedWBTC, nextPoolID);
           });
-<<<<<<< HEAD
 
           it("THEN john collected the penalty fees for being in the smart pool on the 19K repay", async () => {
             let johnBalanceEDAI = await exactlyEnv
@@ -239,10 +240,12 @@
               .balanceOf(john.address);
 
             // Borrowed is 39850 + interests
-            const totalBorrowAmount = parseUnits("39898.0828672286617178");
+            const totalBorrowAmount = parseUnits("39900");
             // penalty is 2% * 20 days = 40/100 + 1 = 140/100
-            // so amount owed is 55857.31601412012640492
-            const amountOwed = parseUnits("55857.31601412012640492");
+            // so amount owed is 55860.0
+            const amountOwed = parseUnits("55860.0");
+            // Paid 19000 so we calculate how much of the principal
+            // it would cover
             const debtCovered = parseUnits("19000")
               .mul(totalBorrowAmount)
               .div(amountOwed);
@@ -258,12 +261,12 @@
               nextPoolID
             );
 
-            // Borrowed is 39850 + interests
-            const totalBorrowAmount = parseUnits("39898.0828672286617178");
+            // Borrowed is 39850
+            const totalBorrowAmount = parseUnits("39900");
 
             // penalty is 2% * 20 days = 40/100 + 1 = 140/100
-            // so amount owed is 55857.31601412012640492
-            const amountOwed = parseUnits("55857.31601412012640492");
+            // so amount owed is 55860
+            const amountOwed = parseUnits("55860");
             const debtCovered = parseUnits("19000")
               .mul(totalBorrowAmount)
               .div(amountOwed);
@@ -274,14 +277,6 @@
 
             // debt should be approximately 36857
             expect(debt).to.be.closeTo(newDebtCalculated, 10000);
-=======
-          it("AND 19k DAI of debt has been repaid, making debt 20900 DAI", async () => {
-            const [, debt] = await exafinDAI.getAccountSnapshot(
-              alice.address,
-              nextPoolID
-            );
-            expect(debt).to.eq(parseUnits("20900"));
->>>>>>> 8a082dab
           });
           describe("AND WHEN the position is liquidated a second time (55818-19000)/2 ~== 18000", () => {
             beforeEach(async () => {
@@ -302,7 +297,6 @@
                 .to.emit(fixedLenderWBTC, "SeizeAsset")
                 .withArgs(bob.address, alice.address, seizedWBTC, nextPoolID);
             });
-<<<<<<< HEAD
             it("AND 18k DAI of debt has been repaid, making debt ~18k DAI", async () => {
               const [, debt] = await fixedLenderDAI.getAccountSnapshot(
                 alice.address,
@@ -310,23 +304,6 @@
               );
               expect(debt).to.be.lt(parseUnits("19000"));
               expect(debt).to.be.gt(parseUnits("18000"));
-=======
-            it("AND 10k DAI of debt has been repaid, making debt 10.5k DAI", async () => {
-              const [, debt] = await exafinDAI.getAccountSnapshot(
-                alice.address,
-                nextPoolID
-              );
-              expect(debt).to.eq(parseUnits("10500"));
-            });
-            it("AND the position still has plenty of liquidity", async () => {
-              const [liquidity, shortfall] = await auditor.getAccountLiquidity(
-                alice.address,
-                nextPoolID
-              );
-              expect(liquidity).to.be.lt(parseUnits("10000"));
-              expect(liquidity).to.be.gt(parseUnits("9950"));
-              expect(shortfall).to.eq("0");
->>>>>>> 8a082dab
             });
           });
         });
