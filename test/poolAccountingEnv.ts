import { ethers } from "hardhat";
import { BigNumber, Contract } from "ethers";
import { applyMaxFee, noDiscount } from "./exactlyUtils";
import { parseUnits } from "ethers/lib/utils";
import { SignerWithAddress } from "@nomiclabs/hardhat-ethers/signers";

export class PoolAccountingEnv {
  interestRateModel: Contract;
  poolAccountingHarness: Contract;
<<<<<<< HEAD
  currentWallet: SignerWithAddress;
  maxSPDebt = parseUnits("100000");

  constructor(
    _interestRateModel: Contract,
    _poolAccountingHarness: Contract,
    _currentWallet: SignerWithAddress
=======
  fixedLender: Contract;

  constructor(
    _interestRateModel: Contract,
    _realPoolAccounting: Contract,
    _poolAccountingHarness: Contract,
    _fixedLender: Contract
>>>>>>> aeedc9a9
  ) {
    this.interestRateModel = _interestRateModel;
    this.poolAccountingHarness = _poolAccountingHarness;
<<<<<<< HEAD
    this.currentWallet = _currentWallet;
=======
    this.fixedLender = _fixedLender;
>>>>>>> aeedc9a9
  }

  public async moveInTime(timestamp: number) {
    await this.poolAccountingHarness.setCurrentTimestamp(timestamp);
    return ethers.provider.send("evm_setNextBlockTimestamp", [timestamp]);
  }

  public switchWallet(wallet: SignerWithAddress) {
    this.currentWallet = wallet;
  }

  public async repayMP(
    maturityPool: number,
    units: string,
    expectedUnits?: string
  ) {
    let expectedAmount: BigNumber;
    let amount = parseUnits(units);
    if (expectedUnits) {
      expectedAmount = parseUnits(expectedUnits);
    } else {
      expectedAmount = noDiscount(amount);
    }
    return this.poolAccountingHarness
      .connect(this.currentWallet)
      .repayMPWithReturnValues(
        maturityPool,
        this.currentWallet.address,
        amount,
        expectedAmount
      );
  }

  public async depositMP(
    maturityPool: number,
    units: string,
    expectedAtMaturity?: string
  ) {
    let expectedAmount: BigNumber;
    let amount = parseUnits(units);
    if (expectedAtMaturity) {
      expectedAmount = parseUnits(expectedAtMaturity);
    } else {
      expectedAmount = noDiscount(amount);
    }
    return this.poolAccountingHarness
      .connect(this.currentWallet)
      .depositMPWithReturnValues(
        maturityPool,
        this.currentWallet.address,
        amount,
        expectedAmount
      );
  }

  public async borrowMP(
    maturityPool: number,
    units: string,
    expectedAtMaturity?: string
  ) {
    let expectedAmount: BigNumber;
    let amount = parseUnits(units);
    if (expectedAtMaturity) {
      expectedAmount = parseUnits(expectedAtMaturity);
    } else {
      expectedAmount = applyMaxFee(amount);
    }
    return this.poolAccountingHarness
      .connect(this.currentWallet)
      .borrowMPWithReturnValues(
        maturityPool,
        this.currentWallet.address,
        amount,
        expectedAmount,
        this.maxSPDebt
      );
  }

  static async create(
    useRealInterestRateModel: boolean = false
  ): Promise<PoolAccountingEnv> {
    const TSUtilsLib = await ethers.getContractFactory("TSUtils");
    let tsUtils = await TSUtilsLib.deploy();
    await tsUtils.deployed();

    const MockedInterestRateModelFactory = await ethers.getContractFactory(
      "MockedInterestRateModel"
    );
    const InterestRateModelFactory = await ethers.getContractFactory(
      "InterestRateModel",
      {
        libraries: {
          TSUtils: tsUtils.address,
        },
      }
    );

    const realInterestRateModel = await InterestRateModelFactory.deploy(
      parseUnits("0.07"), // Maturity pool slope rate
      parseUnits("0.07"), // Smart pool slope rate
      parseUnits("0.4"), // High UR slope rate
      parseUnits("0.8"), // Slope change rate
      parseUnits("0.02"), // Base rate
      parseUnits("0.0000002315") // Penalty Rate per second (86400 is ~= 2%)
    );

    // MockedInterestRateModel is wrapping the real IRM since getYieldToDeposit
    // wants to be tested while we might want to hardcode the borrowing rate
    // for testing simplicity
    const interestRateModel = useRealInterestRateModel
      ? realInterestRateModel
      : await MockedInterestRateModelFactory.deploy(
          realInterestRateModel.address
        );
    await interestRateModel.deployed();

    const PoolLib = await ethers.getContractFactory("PoolLib", {
      libraries: {
        TSUtils: tsUtils.address,
      },
    });
    let poolLib = await PoolLib.deploy();
    await poolLib.deployed();

<<<<<<< HEAD
=======
    const PoolAccounting = await ethers.getContractFactory("PoolAccounting", {
      libraries: {
        TSUtils: tsUtils.address,
        PoolLib: poolLib.address,
      },
    });
    const realPoolAccounting = await PoolAccounting.deploy(
      mockedInterestRateModel.address
    );
    await realPoolAccounting.deployed();
    const FixedLender = await ethers.getContractFactory("FixedLender");
    const addressZero = "0x0000000000000000000000000000000000000000";
    // We only deploy a FixedLender to be able to access mpDepositDistributionWeighter parameter and to also call setMpDepositDistributionWeighter
    const fixedLender = await FixedLender.deploy(
      addressZero,
      "DAI",
      addressZero,
      addressZero,
      addressZero
    );
    await fixedLender.deployed();
>>>>>>> aeedc9a9
    const PoolAccountingHarness = await ethers.getContractFactory(
      "PoolAccountingHarness",
      {
        libraries: {
          TSUtils: tsUtils.address,
          PoolLib: poolLib.address,
        },
      }
    );
    const poolAccountingHarness = await PoolAccountingHarness.deploy(
<<<<<<< HEAD
      interestRateModel.address
=======
      realPoolAccounting.address,
      fixedLender.address
>>>>>>> aeedc9a9
    );
    await poolAccountingHarness.deployed();
    // We initialize it with itself, so it can call the methods from within
    await poolAccountingHarness.initialize(poolAccountingHarness.address);

    const [owner] = await ethers.getSigners();

    return new PoolAccountingEnv(
<<<<<<< HEAD
      interestRateModel,
      poolAccountingHarness,
      owner
=======
      mockedInterestRateModel,
      realPoolAccounting,
      poolAccountingHarness,
      fixedLender
>>>>>>> aeedc9a9
    );
  }
}<|MERGE_RESOLUTION|>--- conflicted
+++ resolved
@@ -7,31 +7,20 @@
 export class PoolAccountingEnv {
   interestRateModel: Contract;
   poolAccountingHarness: Contract;
-<<<<<<< HEAD
+  fixedLender: Contract;
   currentWallet: SignerWithAddress;
   maxSPDebt = parseUnits("100000");
 
   constructor(
     _interestRateModel: Contract,
     _poolAccountingHarness: Contract,
+    _fixedLender: Contract,
     _currentWallet: SignerWithAddress
-=======
-  fixedLender: Contract;
-
-  constructor(
-    _interestRateModel: Contract,
-    _realPoolAccounting: Contract,
-    _poolAccountingHarness: Contract,
-    _fixedLender: Contract
->>>>>>> aeedc9a9
   ) {
     this.interestRateModel = _interestRateModel;
     this.poolAccountingHarness = _poolAccountingHarness;
-<<<<<<< HEAD
+    this.fixedLender = _fixedLender;
     this.currentWallet = _currentWallet;
-=======
-    this.fixedLender = _fixedLender;
->>>>>>> aeedc9a9
   }
 
   public async moveInTime(timestamp: number) {
@@ -156,8 +145,6 @@
     let poolLib = await PoolLib.deploy();
     await poolLib.deployed();
 
-<<<<<<< HEAD
-=======
     const PoolAccounting = await ethers.getContractFactory("PoolAccounting", {
       libraries: {
         TSUtils: tsUtils.address,
@@ -165,7 +152,7 @@
       },
     });
     const realPoolAccounting = await PoolAccounting.deploy(
-      mockedInterestRateModel.address
+      interestRateModel.address
     );
     await realPoolAccounting.deployed();
     const FixedLender = await ethers.getContractFactory("FixedLender");
@@ -179,7 +166,6 @@
       addressZero
     );
     await fixedLender.deployed();
->>>>>>> aeedc9a9
     const PoolAccountingHarness = await ethers.getContractFactory(
       "PoolAccountingHarness",
       {
@@ -190,12 +176,7 @@
       }
     );
     const poolAccountingHarness = await PoolAccountingHarness.deploy(
-<<<<<<< HEAD
       interestRateModel.address
-=======
-      realPoolAccounting.address,
-      fixedLender.address
->>>>>>> aeedc9a9
     );
     await poolAccountingHarness.deployed();
     // We initialize it with itself, so it can call the methods from within
@@ -204,16 +185,10 @@
     const [owner] = await ethers.getSigners();
 
     return new PoolAccountingEnv(
-<<<<<<< HEAD
       interestRateModel,
       poolAccountingHarness,
+      fixedLender,
       owner
-=======
-      mockedInterestRateModel,
-      realPoolAccounting,
-      poolAccountingHarness,
-      fixedLender
->>>>>>> aeedc9a9
     );
   }
 }