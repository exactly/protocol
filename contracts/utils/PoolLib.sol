--- conflicted
+++ resolved
@@ -53,10 +53,7 @@
         // we use this function to accrue only
         // by passing 0 fees
         _accrueAndAddFee(pool, maturityID, 0);
-<<<<<<< HEAD
-=======
-
->>>>>>> 517bdcc9
+
         pool.supplied += amount;
 
         // from now on, it's earnings calculations
