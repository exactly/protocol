--- conflicted
+++ resolved
@@ -36,12 +36,7 @@
     eDAI = exactlyEnv.getEToken("DAI");
 
     underlyingToken = exactlyEnv.getUnderlying("DAI");
-<<<<<<< HEAD
-    exafin = exactlyEnv.getExafin("DAI");
-=======
     fixedLender = exactlyEnv.getFixedLender("DAI");
-    await eDAI.setFixedLender(fixedLender.address);
->>>>>>> 9757993b
 
     // From Owner to User
     await underlyingToken.transfer(bob.address, parseUnits("2000"));
