// SPDX-License-Identifier: GPL-3.0-or-later
pragma solidity ^0.8.0;

import "@openzeppelin/contracts/access/Ownable.sol";
import "@openzeppelin/contracts/utils/math/SafeCast.sol";
import "@openzeppelin/contracts/token/ERC20/IERC20.sol";
import "@openzeppelin/contracts/token/ERC20/utils/SafeERC20.sol";
import "./interfaces/IExafin.sol";
import "./interfaces/IExaFront.sol";
import "./utils/TSUtils.sol";
import {Error} from "./utils/Errors.sol";
import "hardhat/console.sol";

contract Exafin is Ownable, IExafin {
    using SafeCast for uint256;
    using TSUtils for uint256;
    using SafeERC20 for IERC20;

<<<<<<< HEAD
    event Borrowed(
        address indexed to,
        uint256 amount,
        uint256 commission,
        uint256 maturityDate
    );
    event Supplied(
        address indexed from,
        uint256 amount,
        uint256 commission,
        uint256 maturityDate
    );
=======
    event Borrowed(address indexed to, uint amount, uint commission, uint maturityDate);
    event Supplied(address indexed from, uint amount, uint commission, uint maturityDate);
    event Redeemed(address indexed from, uint amount, uint commission, uint maturityDate);
>>>>>>> 3c2f3400

    mapping(uint256 => mapping(address => uint256)) public suppliedAmmounts;
    mapping(uint256 => mapping(address => uint256)) public borrowedAmounts;
    mapping(uint256 => Pool) public pools;
    mapping(address => uint256[]) public addressPools;

    uint256 private baseRate;
    uint256 private marginRate;
    uint256 private slopeRate;
    uint256 private constant RATE_UNIT = 1e18;

    IERC20 private trustedUnderlying;
    string public override tokenName;

    IExaFront private exaFront;

    constructor(
        address _tokenAddress,
        string memory _tokenName,
        address _exaFrontAddress
    ) {
        trustedUnderlying = IERC20(_tokenAddress);
        // trustedUnderlying.safeApprove(address(this), type(uint256).max);
        // trustedUnderlying.safeIncreaseAllowance(
        //     address(this),
        //     type(uint256).max
        // );
        tokenName = _tokenName;

        exaFront = IExaFront(_exaFrontAddress);

        baseRate = 2e16; // 0.02
        marginRate = 1e16; // 0.01 => Difference between rate to borrow from and to lend to
        slopeRate = 7e16; // 0.07
    }

    /**
        @dev Rate that the protocol will pay when borrowing from an address a certain amount
             at the end of the maturity date
        @param amount amount to calculate how it would affect the pool 
        @param maturityDate maturity date to calculate the pool
     */
    function rateForSupply(uint256 amount, uint256 maturityDate)
        public
        view
        override
        returns (uint256, Pool memory)
    {
        uint256 dateId = nextPoolIndex(maturityDate);
        require(block.timestamp < dateId, "Exafin: Pool Matured");

        Pool memory pool = pools[dateId];
        pool.supplied += amount;

        uint256 daysDifference = (dateId - block.timestamp.trimmedDay()) /
            1 days;
        uint256 yearlyRate = baseRate +
            ((slopeRate * pool.lent) / pool.supplied);

        return ((yearlyRate * daysDifference) / 365, pool);
    }

    /**
        @dev Rate that the protocol will collect when lending to an address a certain amount
             at the end of the maturity date
        @param amount amount to calculate how it would affect the pool 
        @param maturityDate maturity date to calculate the pool
     */
    function rateToBorrow(uint256 amount, uint256 maturityDate)
        public
        view
        override
        returns (uint256, Pool memory)
    {
        uint256 dateId = nextPoolIndex(maturityDate);
        require(block.timestamp < dateId, "Exafin: Pool Matured");

        Pool memory pool = pools[dateId];
        pool.lent += amount;

        uint256 daysDifference = (dateId - block.timestamp.trimmedDay()) /
            1 days;
        uint256 yearlyRate = baseRate +
            marginRate +
            ((slopeRate * pool.lent) / pool.supplied);

        return ((yearlyRate * daysDifference) / 365, pool);
    }

    /**
        @dev Lends to a wallet for a certain maturity date/pool
        @param to wallet to send the amount
        @param amount amount to send to the specified wallet
        @param maturityDate maturity date for repayment
     */
    function borrow(
        address to,
        uint256 amount,
        uint256 maturityDate
    ) public override {
        uint256 dateId = nextPoolIndex(maturityDate);
        require(block.timestamp < dateId, "Exafin: Pool Matured");

<<<<<<< HEAD
        (uint256 commissionRate, Pool memory newPoolState) = rateToBorrow(
            amount,
            maturityDate
        );

        uint256 errorCode = exaFront.borrowAllowed(
            address(this),
            to,
            amount,
            maturityDate
        );
        if (errorCode != uint256(Error.NO_ERROR)) {
            revert("exaFront not allowing borrow");
        }
=======
        (uint256 commissionRate, Pool memory newPoolState) = rateToBorrow(amount, maturityDate);

        uint errorCode = exaFront.borrowAllowed(address(this), to, amount, maturityDate);
        require(errorCode == uint(Error.NO_ERROR), "exaFront not allowing borrow");
>>>>>>> 3c2f3400

        uint256 commission = (amount * commissionRate) / RATE_UNIT;
        borrowedAmounts[dateId][to] += amount + commission;
        pools[dateId] = newPoolState;

        trustedUnderlying.safeTransferFrom(address(this), to, amount);

        emit Borrowed(to, amount, commission, dateId);
    }

    /**
        @dev Borrows from a wallet for a certain maturity date/pool
        @param from wallet to receive amount from
        @param amount amount to receive from the specified wallet
        @param maturityDate maturity date 
     */
    function supply(
        address from,
        uint256 amount,
        uint256 maturityDate
    ) public override {
        uint256 dateId = nextPoolIndex(maturityDate);
        require(block.timestamp < dateId, "Exafin: Pool Matured");

        (uint256 commissionRate, Pool memory newPoolState) = rateForSupply(
            amount,
            maturityDate
        );

        uint256 commission = ((amount * commissionRate) / RATE_UNIT);
        suppliedAmmounts[dateId][from] += amount + commission;
        pools[dateId] = newPoolState;

        trustedUnderlying.transferFrom(from, address(this), amount);

        emit Supplied(from, amount, commission, dateId);
    }

    /**
        @notice User redeems (TODO: voucher NFT) in exchange for the underlying asset
        @dev The pool that the user is trying to retrieve the money should be matured
        @param redeemer The address of the account which is redeeming the tokens
        @param redeemAmount The number of underlying tokens to receive from redeeming cTokens (only one of redeemTokensIn or redeemAmountIn may be non-zero)
        @param commission the amount that should be redeemed in comissions
     */
    function redeem(address payable redeemer, uint redeemAmount, uint commission, uint maturityDate) override external {
        require(redeemAmount != 0, "Redeem can't be zero");

        uint allowedError = exaFront.redeemAllowed(address(this), redeemer, redeemAmount, maturityDate);
        require(allowedError == uint(Error.NO_ERROR), "cant redeem");

        uint dateId = nextPoolIndex(maturityDate);

        // We should see if in the future we want to let them leave the pool if there are certain conditions
        require(block.timestamp > dateId, "Pool not matured yet");

        suppliedAmmounts[dateId][redeemer] -= redeemAmount + commission;

        require(trustedUnderlying.balanceOf(address(this)) > redeemAmount + commission, "Not enough liquidity");

        trustedUnderlying.safeTransferFrom(address(this), redeemer, redeemAmount + commission);

        emit Redeemed(redeemer, redeemAmount, commission, maturityDate);
    }

    /**
        @dev Gets current snapshot for a wallet in a certain maturity
        @param who wallet to return status snapshot in the specified maturity date
        @param maturityDate maturity date
     */
<<<<<<< HEAD
    function getAccountSnapshot(address who, uint256 maturityDate)
        public
        view
        override
        returns (
            uint256,
            uint256,
            uint256
        )
    {
        uint256 dateId = nextPoolIndex(maturityDate);
        require(block.timestamp < dateId, "Exafin: Pool Matured");

=======
    function getAccountSnapshot(address who, uint256 maturityDate) override public view returns (uint, uint, uint) {
        uint dateId = nextPoolIndex(maturityDate);
>>>>>>> 3c2f3400
        return (0, suppliedAmmounts[dateId][who], borrowedAmounts[dateId][who]);
    }

    /**
        @dev Gets the total amount of borrowed money for a maturityDate
        @param maturityDate maturity date
     */
    function getTotalBorrows(uint256 maturityDate)
        public
        view
        override
        returns (uint256)
    {
        uint256 dateId = nextPoolIndex(maturityDate);
        return pools[dateId].lent;
    }

    /**
        @dev Converts any timestamp to one of the pool's indexes
        @param timestamp uint
        @return uint256 is the timestamp cropped to match a pool id
     */
    function nextPoolIndex(uint256 timestamp) private pure returns (uint256) {
        uint256 poolindex = timestamp.trimmedMonth().nextMonth();
        return poolindex;
    }
}<|MERGE_RESOLUTION|>--- conflicted
+++ resolved
@@ -16,24 +16,26 @@
     using TSUtils for uint256;
     using SafeERC20 for IERC20;
 
-<<<<<<< HEAD
     event Borrowed(
         address indexed to,
         uint256 amount,
         uint256 commission,
         uint256 maturityDate
     );
+
     event Supplied(
         address indexed from,
         uint256 amount,
         uint256 commission,
         uint256 maturityDate
     );
-=======
-    event Borrowed(address indexed to, uint amount, uint commission, uint maturityDate);
-    event Supplied(address indexed from, uint amount, uint commission, uint maturityDate);
-    event Redeemed(address indexed from, uint amount, uint commission, uint maturityDate);
->>>>>>> 3c2f3400
+
+    event Redeemed(
+        address indexed from,
+        uint256 amount,
+        uint256 commission,
+        uint256 maturityDate
+    );
 
     mapping(uint256 => mapping(address => uint256)) public suppliedAmmounts;
     mapping(uint256 => mapping(address => uint256)) public borrowedAmounts;
@@ -56,11 +58,6 @@
         address _exaFrontAddress
     ) {
         trustedUnderlying = IERC20(_tokenAddress);
-        // trustedUnderlying.safeApprove(address(this), type(uint256).max);
-        // trustedUnderlying.safeIncreaseAllowance(
-        //     address(this),
-        //     type(uint256).max
-        // );
         tokenName = _tokenName;
 
         exaFront = IExaFront(_exaFrontAddress);
@@ -137,7 +134,6 @@
         uint256 dateId = nextPoolIndex(maturityDate);
         require(block.timestamp < dateId, "Exafin: Pool Matured");
 
-<<<<<<< HEAD
         (uint256 commissionRate, Pool memory newPoolState) = rateToBorrow(
             amount,
             maturityDate
@@ -149,15 +145,10 @@
             amount,
             maturityDate
         );
-        if (errorCode != uint256(Error.NO_ERROR)) {
-            revert("exaFront not allowing borrow");
-        }
-=======
-        (uint256 commissionRate, Pool memory newPoolState) = rateToBorrow(amount, maturityDate);
-
-        uint errorCode = exaFront.borrowAllowed(address(this), to, amount, maturityDate);
-        require(errorCode == uint(Error.NO_ERROR), "exaFront not allowing borrow");
->>>>>>> 3c2f3400
+        require(
+            errorCode == uint256(Error.NO_ERROR),
+            "exaFront not allowing borrow"
+        );
 
         uint256 commission = (amount * commissionRate) / RATE_UNIT;
         borrowedAmounts[dateId][to] += amount + commission;
@@ -203,22 +194,40 @@
         @param redeemAmount The number of underlying tokens to receive from redeeming cTokens (only one of redeemTokensIn or redeemAmountIn may be non-zero)
         @param commission the amount that should be redeemed in comissions
      */
-    function redeem(address payable redeemer, uint redeemAmount, uint commission, uint maturityDate) override external {
+    function redeem(
+        address payable redeemer,
+        uint256 redeemAmount,
+        uint256 commission,
+        uint256 maturityDate
+    ) external override {
         require(redeemAmount != 0, "Redeem can't be zero");
 
-        uint allowedError = exaFront.redeemAllowed(address(this), redeemer, redeemAmount, maturityDate);
-        require(allowedError == uint(Error.NO_ERROR), "cant redeem");
-
-        uint dateId = nextPoolIndex(maturityDate);
+        uint256 allowedError = exaFront.redeemAllowed(
+            address(this),
+            redeemer,
+            redeemAmount,
+            maturityDate
+        );
+        require(allowedError == uint256(Error.NO_ERROR), "cant redeem");
+
+        uint256 dateId = nextPoolIndex(maturityDate);
 
         // We should see if in the future we want to let them leave the pool if there are certain conditions
         require(block.timestamp > dateId, "Pool not matured yet");
 
         suppliedAmmounts[dateId][redeemer] -= redeemAmount + commission;
 
-        require(trustedUnderlying.balanceOf(address(this)) > redeemAmount + commission, "Not enough liquidity");
-
-        trustedUnderlying.safeTransferFrom(address(this), redeemer, redeemAmount + commission);
+        require(
+            trustedUnderlying.balanceOf(address(this)) >
+                redeemAmount + commission,
+            "Not enough liquidity"
+        );
+
+        trustedUnderlying.safeTransferFrom(
+            address(this),
+            redeemer,
+            redeemAmount + commission
+        );
 
         emit Redeemed(redeemer, redeemAmount, commission, maturityDate);
     }
@@ -228,7 +237,6 @@
         @param who wallet to return status snapshot in the specified maturity date
         @param maturityDate maturity date
      */
-<<<<<<< HEAD
     function getAccountSnapshot(address who, uint256 maturityDate)
         public
         view
@@ -240,12 +248,6 @@
         )
     {
         uint256 dateId = nextPoolIndex(maturityDate);
-        require(block.timestamp < dateId, "Exafin: Pool Matured");
-
-=======
-    function getAccountSnapshot(address who, uint256 maturityDate) override public view returns (uint, uint, uint) {
-        uint dateId = nextPoolIndex(maturityDate);
->>>>>>> 3c2f3400
         return (0, suppliedAmmounts[dateId][who], borrowedAmounts[dateId][who]);
     }
 
