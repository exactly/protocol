--- conflicted
+++ resolved
@@ -86,44 +86,25 @@
     beforeEach(async () => {
       // we deposit Eth to the protocol
       const amountETH = parseUnits("1");
-<<<<<<< HEAD
       await eth.approve(fixedLenderETH.address, amountETH);
-      await fixedLenderETH.supply(amountETH, nextPoolID);
-=======
-      await eth.approve(exafinETH.address, amountETH);
-      await exafinETH
-        .connect(alice)
-        .depositToMaturityPool(amountETH, nextPoolID);
->>>>>>> ab303f5b
+      await fixedLenderETH.depositToMaturityPool(amountETH, nextPoolID);
 
       // we deposit WBTC to the protocol
       const amountWBTC = parseUnits("1", 8);
-<<<<<<< HEAD
       await wbtc.approve(fixedLenderWBTC.address, amountWBTC);
-      await fixedLenderWBTC.supply(amountWBTC, nextPoolID);
-=======
-      await wbtc.approve(exafinWBTC.address, amountWBTC);
-      await exafinWBTC
-        .connect(alice)
-        .depositToMaturityPool(amountWBTC, nextPoolID);
->>>>>>> ab303f5b
+      await fixedLenderWBTC.depositToMaturityPool(amountWBTC, nextPoolID);
 
       // bob deposits DAI to the protocol to have money in the pool
       const amountDAI = parseUnits("65000");
-<<<<<<< HEAD
+
       await dai.connect(bob).approve(fixedLenderDAI.address, amountDAI);
-      await fixedLenderDAI.connect(bob).supply(amountDAI, nextPoolID);
+      await fixedLenderDAI.connect(bob).depositToMaturityPool(amountDAI, nextPoolID);
       await dai
         .connect(bob)
         .approve(fixedLenderDAI.address, parseUnits("200000"));
       await dai
         .connect(john)
         .approve(fixedLenderDAI.address, parseUnits("10000"));
-=======
-      await dai.connect(bob).approve(exafinDAI.address, amountDAI);
-      await exafinDAI.connect(bob).depositToMaturityPool(amountDAI, nextPoolID);
-      await dai.connect(bob).approve(exafinDAI.address, parseUnits("100000"));
->>>>>>> ab303f5b
     });
 
     describe("AND GIVEN Alice takes the biggest loan she can (39850 DAI), 50 buffer for interest", () => {
@@ -137,11 +118,7 @@
         amountToBorrowDAI = parseUnits("39850");
 
         // alice borrows all liquidity
-<<<<<<< HEAD
-        await fixedLenderDAI.borrow(amountToBorrowDAI, nextPoolID);
-=======
-        await exafinDAI.borrowFromMaturityPool(amountToBorrowDAI, nextPoolID);
->>>>>>> ab303f5b
+        await fixedLenderDAI.borrowFromMaturityPool(amountToBorrowDAI, nextPoolID);
       });
 
       describe("WHEN john supplies to the smart pool & the pool matures (prices stay the same) and 20 days goes by without payment", () => {
@@ -174,11 +151,7 @@
               const seizedWBTC = parseUnits("34682539", 0);
 
               await expect(tx)
-<<<<<<< HEAD
-                .to.emit(fixedLenderWBTC, "Seized")
-=======
-                .to.emit(exafinWBTC, "SeizeAsset")
->>>>>>> ab303f5b
+                .to.emit(fixedLenderWBTC, "SeizeAsset")
                 .withArgs(bob.address, alice.address, seizedWBTC, nextPoolID);
             });
             it("AND 0.028% in fee is charged (971111 sats)", async () => {
@@ -189,13 +162,8 @@
                 seizedWBTC.sub(fee)
               );
               await expect(tx)
-<<<<<<< HEAD
-                .to.emit(fixedLenderWBTC, "ReservesAdded")
+                .to.emit(fixedLenderWBTC, "AddReserves")
                 .withArgs(fixedLenderWBTC.address, fee);
-=======
-                .to.emit(exafinWBTC, "AddReserves")
-                .withArgs(exafinWBTC.address, fee);
->>>>>>> ab303f5b
             });
           });
         });
@@ -222,11 +190,7 @@
               const seizedWBTC = parseUnits("33174603", 0);
 
               await expect(tx)
-<<<<<<< HEAD
-                .to.emit(fixedLenderWBTC, "Seized")
-=======
-                .to.emit(exafinWBTC, "SeizeAsset")
->>>>>>> ab303f5b
+                .to.emit(fixedLenderWBTC, "SeizeAsset")
                 .withArgs(bob.address, alice.address, seizedWBTC, nextPoolID);
             });
             it("AND 0.4% in fee is charged (1326984 sats)", async () => {
@@ -237,13 +201,8 @@
                 seizedWBTC.sub(fee)
               );
               await expect(tx)
-<<<<<<< HEAD
-                .to.emit(fixedLenderWBTC, "ReservesAdded")
+                .to.emit(fixedLenderWBTC, "AddReserves")
                 .withArgs(fixedLenderWBTC.address, fee);
-=======
-                .to.emit(exafinWBTC, "AddReserves")
-                .withArgs(exafinWBTC.address, fee);
->>>>>>> ab303f5b
             });
           });
         });
@@ -265,11 +224,7 @@
             // 19kusd of btc at its current price of 63kusd + 10% incentive for liquidators
             const seizedWBTC = parseUnits("33174603", 0);
             await expect(tx)
-<<<<<<< HEAD
-              .to.emit(fixedLenderWBTC, "Seized")
-=======
-              .to.emit(exafinWBTC, "SeizeAsset")
->>>>>>> ab303f5b
+              .to.emit(fixedLenderWBTC, "SeizeAsset")
               .withArgs(bob.address, alice.address, seizedWBTC, nextPoolID);
           });
 
@@ -331,11 +286,7 @@
               // 10.4kusd of btc at its current price of 63kusd + 10% incentive for liquidators
               const seizedWBTC = parseUnits("31428570", 0);
               await expect(tx)
-<<<<<<< HEAD
-                .to.emit(fixedLenderWBTC, "Seized")
-=======
-                .to.emit(exafinWBTC, "SeizeAsset")
->>>>>>> ab303f5b
+                .to.emit(fixedLenderWBTC, "SeizeAsset")
                 .withArgs(bob.address, alice.address, seizedWBTC, nextPoolID);
             });
             it("AND 18k DAI of debt has been repaid, making debt ~18k DAI", async () => {
@@ -389,11 +340,7 @@
               // 19kusd of btc at its current price of 63kusd + 10% incentive for liquidators
               const seizedWBTC = parseUnits("33174603", 0);
               await expect(tx)
-<<<<<<< HEAD
-                .to.emit(fixedLenderWBTC, "Seized")
-=======
-                .to.emit(exafinWBTC, "SeizeAsset")
->>>>>>> ab303f5b
+                .to.emit(fixedLenderWBTC, "SeizeAsset")
                 .withArgs(bob.address, alice.address, seizedWBTC, nextPoolID);
             });
             // debt: 39850-19000 = 20850
@@ -425,13 +372,8 @@
                 nextPoolID
               );
             });
-<<<<<<< HEAD
             it("THEN theres nearly no ETH supplied by Alice", async () => {
-              const [suppliedETH] = await fixedLenderETH.getAccountSnapshot(
-=======
-            it("THEN theres nearly no ETH deposited by Alice", async () => {
-              const [depositedETH] = await exafinETH.getAccountSnapshot(
->>>>>>> ab303f5b
+              const [depositedETH] = await fixedLenderETH.getAccountSnapshot(
                 alice.address,
                 nextPoolID
               );
@@ -482,20 +424,12 @@
                     );
                 });
                 it("THEN the Alice has zero WBTC deposited", async () => {
-<<<<<<< HEAD
-                  const [suppliedWBTC] =
+                  const [depositedWBTC] =
                     await fixedLenderWBTC.getAccountSnapshot(
                       alice.address,
                       nextPoolID
                     );
-                  expect(suppliedWBTC).to.be.lt(parseUnits("0.0005", 8));
-=======
-                  const [depositedWBTC] = await exafinWBTC.getAccountSnapshot(
-                    alice.address,
-                    nextPoolID
-                  );
                   expect(depositedWBTC).to.be.lt(parseUnits("0.0005", 8));
->>>>>>> ab303f5b
                 });
                 // now theres no incentive to liquidate those 7500 dai
                 it("AND alice still has some DAI debt", async () => {
@@ -623,11 +557,7 @@
             // 32500 + 10% liquidation incentive
             const seizedWBTC = parseUnits("64307691", 0);
             await expect(tx)
-<<<<<<< HEAD
-              .to.emit(fixedLenderWBTC, "Seized")
-=======
-              .to.emit(exafinWBTC, "SeizeAsset")
->>>>>>> ab303f5b
+              .to.emit(fixedLenderWBTC, "SeizeAsset")
               .withArgs(bob.address, alice.address, seizedWBTC, nextPoolID);
             const fee = seizedWBTC.mul(protocolShare).div(parseUnits("1"));
             expect(await wbtc.balanceOf(bob.address)).to.eq(
@@ -637,11 +567,7 @@
           it("AND 19000 DAI of debt is repaid", async () => {
             const bobDAIBalanceBefore = parseUnits("135000");
             await expect(tx)
-<<<<<<< HEAD
-              .to.emit(fixedLenderDAI, "RepaidLiquidate")
-=======
-              .to.emit(exafinDAI, "RepayToMaturityPool")
->>>>>>> ab303f5b
+              .to.emit(fixedLenderDAI, "RepayToMaturityPoolLiquidate")
               .withArgs(
                 bob.address,
                 alice.address,
