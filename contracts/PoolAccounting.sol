--- conflicted
+++ resolved
@@ -265,22 +265,13 @@
         );
 
         // All the fees go to unassigned or to the treasury
-<<<<<<< HEAD
         uint256 unassignedEarnings;
         (unassignedEarnings, earningsTreasury) = PoolLib.distributeAccordingly(
             amount - redeemAmountDiscounted,
             pool.suppliedSP,
-            amount
+            redeemAmountDiscounted // TODO: this is not the withdrawn principal?
         );
         maturityPools[maturityDate].addFee(unassignedEarnings);
-=======
-        uint256 earnings = amount - redeemAmountDiscounted;
-        earningsTreasury =
-            ((redeemAmountDiscounted -
-                Math.min(pool.suppliedSP, redeemAmountDiscounted)) * earnings) /
-            redeemAmountDiscounted;
-        maturityPools[maturityDate].addFee(earnings - earningsTreasury);
->>>>>>> 051fe1bd
 
         // the user gets discounted the full amount
         mpUserSuppliedAmount[maturityDate][redeemer] = position
@@ -368,25 +359,13 @@
         }
 
         // We distribute penalties to those that supported (pre-repayment)
-<<<<<<< HEAD
-        (earningsSP, earningsTreasury) = PoolLib.distributeAccordingly(
+        uint256 newEarningsSP;
+        (newEarningsSP, earningsTreasury) = PoolLib.distributeAccordingly(
             repayAmount - repayVars.scaleDebtCovered.fullAmount(),
             pool.suppliedSP,
             repayVars.scaleDebtCovered.principal
         );
-=======
-        repayVars.penalties =
-            repayAmount -
-            repayVars.scaleDebtCovered.fullAmount();
-        earningsTreasury =
-            ((repayVars.scaleDebtCovered.principal -
-                Math.min(
-                    pool.suppliedSP,
-                    repayVars.scaleDebtCovered.principal
-                )) * repayVars.penalties) /
-            repayVars.scaleDebtCovered.principal;
-        earningsSP += repayVars.penalties - earningsTreasury;
->>>>>>> 051fe1bd
+        earningsSP += newEarningsSP;
 
         // We reduce the borrowed and we might decrease the SP debt
         repayVars.smartPoolDebtReduction = pool.repayMoney(
