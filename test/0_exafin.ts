import { expect } from "chai";
import { ethers } from "hardhat"
import { Contract, BigNumber } from "ethers"
import { parseBorrowEvent, parseLendEvent } from "./exactlyUtils"

Error.stackTraceLimit = Infinity;

describe("Exafin", function() {

    let exafin: Contract
    let underlyingToken: Contract

    let ownerAddress: string
    let userAddress: string
  
    beforeEach(async () => {
        const [owner, user] = await ethers.getSigners()
        ownerAddress = await owner.getAddress()
        userAddress = await user.getAddress()

        const totalSupply = ethers.utils.parseUnits("100000000000", 18);
        const SomeToken = await ethers.getContractFactory("SomeToken")
        underlyingToken = await SomeToken.deploy("Fake Stable", "FSTA", totalSupply.toString())
        await underlyingToken.deployed()

        const Exafin = await ethers.getContractFactory("Exafin");
        exafin = await Exafin.deploy(underlyingToken.address, "FSTA")
        await exafin.deployed();
    })

    it('it allows to give money to a pool', async () => {
        const now = Math.floor(Date.now() / 1000)
        const underlyingAmount = 100
        await underlyingToken.approve(exafin.address, underlyingAmount)

<<<<<<< HEAD
        ethers.getDefaultProvider().pollingInterval = 2000

        let tx = await exafin.borrowFrom(ownerAddress, underlyingAmount, now)
        let event = await parseBorrowEvent(tx)
=======
        await exafin.borrowFrom(ownerAddress, underlyingAmount, now)
        let event = await newBorrowEventListener(exafin)
>>>>>>> 02ee514e

        expect(event.to).to.equal(ownerAddress)
        expect(event.amount).to.equal(underlyingAmount)
        expect(event.maturityDate).to.equal(now - (now % (86400 * 30)) + 86400 * 30)

        expect(await underlyingToken.balanceOf(exafin.address)).to.equal(underlyingAmount)
    })

    it('it allows to get money from a pool', async () => {
        const now = Math.floor(Date.now() / 1000)
        const borrowAmount = 100
        const lendAmount = 50

        // borrow from owneraddress wallet 
        await underlyingToken.approve(exafin.address, borrowAmount)
        await exafin.borrowFrom(ownerAddress, borrowAmount, now)

        let tx = await exafin.lendTo(userAddress, lendAmount, now)
        let event = await parseLendEvent(tx) 

        expect(event.from).to.equal(userAddress)
        expect(event.amount).to.equal(lendAmount)
        expect(event.maturityDate).to.equal(now - (now % (86400 * 30)) + 86400 * 30)
        expect(await underlyingToken.balanceOf(userAddress)).to.equal(lendAmount)
    })

});<|MERGE_RESOLUTION|>--- conflicted
+++ resolved
@@ -33,15 +33,8 @@
         const underlyingAmount = 100
         await underlyingToken.approve(exafin.address, underlyingAmount)
 
-<<<<<<< HEAD
-        ethers.getDefaultProvider().pollingInterval = 2000
-
         let tx = await exafin.borrowFrom(ownerAddress, underlyingAmount, now)
         let event = await parseBorrowEvent(tx)
-=======
-        await exafin.borrowFrom(ownerAddress, underlyingAmount, now)
-        let event = await newBorrowEventListener(exafin)
->>>>>>> 02ee514e
 
         expect(event.to).to.equal(ownerAddress)
         expect(event.amount).to.equal(underlyingAmount)
